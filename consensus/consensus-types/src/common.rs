--- conflicted
+++ resolved
@@ -40,23 +40,10 @@
 impl Payload {
     pub fn new_empty() -> Self {
         Payload::Empty
-<<<<<<< HEAD
-
-=======
     }
 
     pub fn is_empty(&self) -> bool {
         match self {
-            Payload::DirectMempool(txns) => txns.is_empty(),
-            Payload::InQuorumStore(proofs) => proofs.is_empty(),
-            Payload::Empty => true,
-        }
->>>>>>> f8882626
-    }
-
-    pub fn is_direct(&self) -> bool {
-        match self {
-<<<<<<< HEAD
             Payload::DirectMempool(txns) => txns.is_empty(),
             Payload::InQuorumStore(proofs) => proofs.is_empty(),
             Payload::Empty => true,
@@ -70,13 +57,6 @@
             Payload::Empty => false,
         }
     }
-=======
-            Payload::DirectMempool(_) => true,
-            Payload::InQuorumStore(_) => false,
-            Payload::Empty => false,
-        }
-    }
->>>>>>> f8882626
 
     pub fn verify(&self, validator: &ValidatorVerifier) -> anyhow::Result<()> {
         match self {
@@ -131,7 +111,6 @@
                             sender: txn.sender(),
                             sequence_number: txn.sequence_number(),
                         });
-<<<<<<< HEAD
                     }
                 }
             }
@@ -145,21 +124,6 @@
                     }
                 }
             }
-=======
-                    }
-                }
-            }
-            PayloadFilter::DirectMempool(exclude_txns)
-        } else {
-            let mut exclude_proofs = HashSet::new();
-            for payload in exclude_payloads {
-                if let Payload::InQuorumStore(proofs) = payload {
-                    for proof in proofs {
-                        exclude_proofs.insert(proof.digest().clone());
-                    }
-                }
-            }
->>>>>>> f8882626
             PayloadFilter::InQuorumStore(exclude_proofs)
         }
     }
