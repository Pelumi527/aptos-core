// Copyright (c) Aptos
// SPDX-License-Identifier: Apache-2.0

use crate::{
    experimental::{
        buffer_manager::{
            create_channel, BufferManager, OrderedBlocks, Receiver, ResetAck, ResetRequest, Sender,
        },
        decoupled_execution_utils::prepare_phases_and_buffer_manager,
        execution_phase::ExecutionPhase,
        ordering_state_computer::OrderingStateComputer,
        persisting_phase::PersistingPhase,
        pipeline_phase::PipelinePhase,
        signing_phase::SigningPhase,
        tests::test_utils::prepare_executed_blocks_with_ledger_info,
    },
    metrics_safety_rules::MetricsSafetyRules,
    network::NetworkSender,
    network_interface::{ConsensusMsg, ConsensusNetworkSender},
    round_manager::{UnverifiedEvent, VerifiedEvent},
    test_utils::{
        consensus_runtime, timed_block_on, EmptyStateComputer, MockStorage,
        RandomComputeResultStateComputer,
    },
};
use aptos_consensus_types::{
    block::block_test_utils::certificate_for_genesis, executed_block::ExecutedBlock,
    vote_proposal::VoteProposal,
};
use aptos_crypto::{hash::ACCUMULATOR_PLACEHOLDER_HASH, HashValue};
use aptos_infallible::Mutex;
use aptos_secure_storage::Storage;
use aptos_types::{
    account_address::AccountAddress,
    ledger_info::LedgerInfo,
    validator_signer::ValidatorSigner,
    validator_verifier::{random_validator_verifier, ValidatorVerifier},
    waypoint::Waypoint,
};
use channel::{aptos_channel, message_queues::QueueStyle};
use futures::{channel::oneshot, FutureExt, SinkExt, StreamExt};
use itertools::enumerate;
use network::{
    peer_manager::{ConnectionRequestSender, PeerManagerRequestSender},
    protocols::network::{Event, NewNetworkSender},
};
use safety_rules::{PersistentSafetyStorage, SafetyRulesManager};
use std::sync::Arc;
use tokio::runtime::Runtime;

pub fn prepare_buffer_manager() -> (
    BufferManager,
    Sender<OrderedBlocks>,
    Sender<ResetRequest>,
    aptos_channel::Sender<AccountAddress, VerifiedEvent>,
    channel::Receiver<Event<ConsensusMsg>>,
    PipelinePhase<ExecutionPhase>,
    PipelinePhase<SigningPhase>,
    PipelinePhase<PersistingPhase>,
    HashValue,
    Vec<ValidatorSigner>,
    Receiver<OrderedBlocks>,
    ValidatorVerifier,
) {
    let num_nodes = 1;
    let channel_size = 30;

    let (signers, validators) = random_validator_verifier(num_nodes, None, false);
    let signer = &signers[0];
    let author = signer.author();
    let validator_set = (&validators).into();

    let waypoint =
        Waypoint::new_epoch_boundary(&LedgerInfo::mock_genesis(Some(validator_set))).unwrap();

    let safety_storage = PersistentSafetyStorage::initialize(
        Storage::from(aptos_secure_storage::InMemoryStorage::new()),
        signer.author(),
        signer.private_key().clone(),
        waypoint,
        true,
    );
    let (_, storage) = MockStorage::start_for_testing((&validators).into());

    let safety_rules_manager = SafetyRulesManager::new_local(safety_storage);

    let mut safety_rules = MetricsSafetyRules::new(safety_rules_manager.client(), storage);
    safety_rules.perform_initialize().unwrap();

    let (network_reqs_tx, _network_reqs_rx) = aptos_channel::new(QueueStyle::FIFO, 8, None);
    let (connection_reqs_tx, _) = aptos_channel::new(QueueStyle::FIFO, 8, None);

    let network_sender = ConsensusNetworkSender::new(
        PeerManagerRequestSender::new(network_reqs_tx),
        ConnectionRequestSender::new(connection_reqs_tx),
    );

    let (self_loop_tx, self_loop_rx) = channel::new_test(1000);
    let network = NetworkSender::new(author, network_sender, self_loop_tx, validators.clone());

    let (msg_tx, msg_rx) =
        aptos_channel::new::<AccountAddress, VerifiedEvent>(QueueStyle::FIFO, channel_size, None);

    let (result_tx, result_rx) = create_channel::<OrderedBlocks>();
    let (reset_tx, _) = create_channel::<ResetRequest>();

    let persisting_proxy = Arc::new(OrderingStateComputer::new(
        result_tx,
        Arc::new(EmptyStateComputer),
        reset_tx,
    ));

    let (block_tx, block_rx) = create_channel::<OrderedBlocks>();
    let (buffer_reset_tx, buffer_reset_rx) = create_channel::<ResetRequest>();

    let mocked_execution_proxy = Arc::new(RandomComputeResultStateComputer::new());
    let hash_val = mocked_execution_proxy.get_root_hash();

    let (
        execution_phase_pipeline,
        signing_phase_pipeline,
        persisting_phase_pipeline,
        buffer_manager,
    ) = prepare_phases_and_buffer_manager(
        author,
        mocked_execution_proxy,
        Arc::new(Mutex::new(safety_rules)),
        network,
        msg_rx,
        persisting_proxy,
        block_rx,
        buffer_reset_rx,
        validators.clone(),
    );

    (
        buffer_manager,
        block_tx,
        buffer_reset_tx,
        msg_tx,       // channel to pass commit messages into the buffer manager
        self_loop_rx, // channel to receive message from the buffer manager itself
        execution_phase_pipeline,
        signing_phase_pipeline,
        persisting_phase_pipeline,
        hash_val,
        signers,
        result_rx,
        validators,
    )
}

pub fn launch_buffer_manager() -> (
    Sender<OrderedBlocks>,
    Sender<ResetRequest>,
    aptos_channel::Sender<AccountAddress, VerifiedEvent>,
    channel::Receiver<Event<ConsensusMsg>>,
    HashValue,
    Runtime,
    Vec<ValidatorSigner>,
    Receiver<OrderedBlocks>,
    ValidatorVerifier,
) {
    let runtime = consensus_runtime();

    let (
        buffer_manager,
        block_tx,
        reset_tx,
        msg_tx,       // channel to pass commit messages into the buffer manager
        self_loop_rx, // channel to receive message from the buffer manager itself
        execution_phase_pipeline,
        signing_phase_pipeline,
        persisting_phase_pipeline,
        hash_val,
        signers,
        result_rx,
        validators,
    ) = prepare_buffer_manager();

    runtime.spawn(execution_phase_pipeline.start());
    runtime.spawn(signing_phase_pipeline.start());
    runtime.spawn(persisting_phase_pipeline.start());
    runtime.spawn(buffer_manager.start());

    (
        block_tx,
        reset_tx,
        msg_tx,
        self_loop_rx,
        hash_val,
        runtime,
        signers,
        result_rx,
        validators,
    )
}

async fn loopback_commit_vote(
    self_loop_rx: &mut channel::Receiver<Event<ConsensusMsg>>,
    msg_tx: &aptos_channel::Sender<AccountAddress, VerifiedEvent>,
    verifier: &ValidatorVerifier,
) {
    match self_loop_rx.next().await {
        Some(Event::Message(author, msg)) => {
            if matches!(msg, ConsensusMsg::CommitVoteMsg(_)) {
                let event: UnverifiedEvent = msg.into();
                // verify the message and send the message into self loop
                msg_tx
<<<<<<< HEAD
                    .push(author, event.verify(author, verifier).unwrap())
=======
                    .push(author, event.verify(verifier, false).unwrap())
>>>>>>> 2334576f
                    .ok();
            }
        }
        _ => {
            panic!("We are expecting a commit vote message.");
        }
    };
}

async fn assert_results(batches: Vec<Vec<ExecutedBlock>>, result_rx: &mut Receiver<OrderedBlocks>) {
    for (i, batch) in enumerate(batches) {
        let OrderedBlocks { ordered_blocks, .. } = result_rx.next().await.unwrap();
        assert_eq!(
            ordered_blocks.last().unwrap().id(),
            batch.last().unwrap().id(),
            "Inconsistent Block IDs (expected {} got {}) for {}-th block",
            batch.last().unwrap().id(),
            ordered_blocks.last().unwrap().id(),
            i,
        );
    }
}

#[test]
fn buffer_manager_happy_path_test() {
    // happy path
    let (
        mut block_tx,
        _reset_tx,
        msg_tx,
        mut self_loop_rx,
        _hash_val,
        runtime,
        signers,
        mut result_rx,
        verifier,
    ) = launch_buffer_manager();

    let genesis_qc = certificate_for_genesis();
    let num_batches = 3;
    let blocks_per_batch = 5;
    let mut init_round = 0;

    let mut batches = vec![];
    let mut proofs = vec![];
    let mut last_proposal: Option<VoteProposal> = None;

    for _ in 0..num_batches {
        let (vecblocks, li_sig, proposal) = prepare_executed_blocks_with_ledger_info(
            &signers[0],
            blocks_per_batch,
            *ACCUMULATOR_PLACEHOLDER_HASH,
            *ACCUMULATOR_PLACEHOLDER_HASH,
            last_proposal,
            Some(genesis_qc.clone()),
            init_round,
        );
        init_round += blocks_per_batch;
        batches.push(vecblocks);
        proofs.push(li_sig);
        last_proposal = Some(proposal.last().unwrap().clone());
    }

    timed_block_on(&runtime, async move {
        for i in 0..num_batches {
            block_tx
                .send(OrderedBlocks {
                    ordered_blocks: batches[i].clone(),
                    ordered_proof: proofs[i].clone(),
                    callback: Box::new(move |_, _| {}),
                })
                .await
                .ok();
        }

        // commit decision will be sent too, so 3 * 2
        for _ in 0..6 {
            loopback_commit_vote(&mut self_loop_rx, &msg_tx, &verifier).await;
        }

        // make sure the order is correct
        assert_results(batches, &mut result_rx).await;
    });
}

#[test]
fn buffer_manager_sync_test() {
    // happy path
    let (
        mut block_tx,
        mut reset_tx,
        msg_tx,
        mut self_loop_rx,
        _hash_val,
        runtime,
        signers,
        mut result_rx,
        verifier,
    ) = launch_buffer_manager();

    let genesis_qc = certificate_for_genesis();
    let num_batches = 100;
    let blocks_per_batch = 5;
    let mut init_round = 0;

    let mut batches = vec![];
    let mut proofs = vec![];
    let mut last_proposal: Option<VoteProposal> = None;

    for _ in 0..num_batches {
        let (vecblocks, li_sig, proposal) = prepare_executed_blocks_with_ledger_info(
            &signers[0],
            blocks_per_batch,
            *ACCUMULATOR_PLACEHOLDER_HASH,
            *ACCUMULATOR_PLACEHOLDER_HASH,
            last_proposal,
            Some(genesis_qc.clone()),
            init_round,
        );
        init_round += blocks_per_batch;
        batches.push(vecblocks);
        proofs.push(li_sig);
        last_proposal = Some(proposal.last().unwrap().clone());
    }

    let dropped_batches = 42;

    timed_block_on(&runtime, async move {
        for i in 0..dropped_batches {
            block_tx
                .send(OrderedBlocks {
                    ordered_blocks: batches[i].clone(),
                    ordered_proof: proofs[i].clone(),
                    callback: Box::new(move |_, _| {}),
                })
                .await
                .ok();
        }

        // reset
        let (tx, rx) = oneshot::channel::<ResetAck>();

        reset_tx.send(ResetRequest { tx, stop: false }).await.ok();
        rx.await.ok();

        // start sending back commit vote after reset, to avoid [0..dropped_batches] being sent to result_rx
        tokio::spawn(async move {
            loop {
                loopback_commit_vote(&mut self_loop_rx, &msg_tx, &verifier).await;
            }
        });

        for i in dropped_batches..num_batches {
            block_tx
                .send(OrderedBlocks {
                    ordered_blocks: batches[i].clone(),
                    ordered_proof: proofs[i].clone(),
                    callback: Box::new(move |_, _| {}),
                })
                .await
                .ok();
        }

        // we should only see batches[dropped_batches..num_batches]
        assert_results(batches.drain(dropped_batches..).collect(), &mut result_rx).await;

        assert!(matches!(result_rx.next().now_or_never(), None));
    });
}<|MERGE_RESOLUTION|>--- conflicted
+++ resolved
@@ -206,11 +206,7 @@
                 let event: UnverifiedEvent = msg.into();
                 // verify the message and send the message into self loop
                 msg_tx
-<<<<<<< HEAD
-                    .push(author, event.verify(author, verifier).unwrap())
-=======
-                    .push(author, event.verify(verifier, false).unwrap())
->>>>>>> 2334576f
+                    .push(author, event.verify(author, verifier, false).unwrap())
                     .ok();
             }
         }
