// Copyright (c) Aptos
// SPDX-License-Identifier: Apache-2.0

use crate::data_manager::{DataManager, DummyDataManager};
use crate::{
    error::StateSyncError,
    experimental::buffer_manager::OrderedBlocks,
    payload_manager::PayloadManager,
    state_replication::{StateComputer, StateComputerCommitCallBackType},
    test_utils::mock_storage::MockStorage,
};
use anyhow::{format_err, Result};
use aptos_consensus_types::{block::Block, common::Payload, executed_block::ExecutedBlock};
use aptos_crypto::HashValue;
use aptos_executor_types::{Error, StateComputeResult};
use aptos_infallible::Mutex;
use aptos_logger::prelude::*;
use aptos_types::{
    epoch_state::EpochState, ledger_info::LedgerInfoWithSignatures, transaction::SignedTransaction,
};
use futures::{channel::mpsc, SinkExt};
use futures_channel::mpsc::UnboundedSender;
use std::{collections::HashMap, sync::Arc};

pub struct MockStateComputer {
    state_sync_client: mpsc::UnboundedSender<Vec<SignedTransaction>>,
    executor_channel: UnboundedSender<OrderedBlocks>,
    consensus_db: Arc<MockStorage>,
    block_cache: Mutex<HashMap<HashValue, Payload>>,
<<<<<<< HEAD
    data_manager: Arc<dyn DataManager>,
=======
    payload_manager: Arc<PayloadManager>,
>>>>>>> 2334576f
}

impl MockStateComputer {
    pub fn new(
        state_sync_client: mpsc::UnboundedSender<Vec<SignedTransaction>>,
        executor_channel: UnboundedSender<OrderedBlocks>,
        consensus_db: Arc<MockStorage>,
    ) -> Self {
        MockStateComputer {
            state_sync_client,
            executor_channel,
            consensus_db,
            block_cache: Mutex::new(HashMap::new()),
<<<<<<< HEAD
            data_manager: Arc::new(DummyDataManager::new()),
=======
            payload_manager: Arc::from(PayloadManager::DirectMempool),
>>>>>>> 2334576f
        }
    }

    pub async fn commit_to_storage(&self, blocks: OrderedBlocks) -> Result<(), Error> {
        let OrderedBlocks {
            ordered_blocks,
            ordered_proof,
            callback,
        } = blocks;

        self.consensus_db
            .commit_to_storage(ordered_proof.ledger_info().clone());
        // mock sending commit notif to state sync
        let mut txns = vec![];
        for block in &ordered_blocks {
            self.block_cache
                .lock()
                .remove(&block.id())
                .ok_or_else(|| format_err!("Cannot find block"))?;
            let mut payload_txns = self.payload_manager.get_transactions(block.block()).await?;
            txns.append(&mut payload_txns);
        }
        // they may fail during shutdown
        let _ = self.state_sync_client.unbounded_send(txns);

        callback(
            &ordered_blocks.into_iter().map(Arc::new).collect::<Vec<_>>(),
            ordered_proof,
        );

        Ok(())
    }
}

#[async_trait::async_trait]
impl StateComputer for MockStateComputer {
    async fn compute(
        &self,
        block: &Block,
        _parent_block_id: HashValue,
    ) -> Result<StateComputeResult, Error> {
        self.block_cache.lock().insert(
            block.id(),
            block.payload().unwrap_or(&Payload::empty(false)).clone(),
        );
        let result = StateComputeResult::new_dummy();
        Ok(result)
    }

    async fn commit(
        &self,
        blocks: &[Arc<ExecutedBlock>],
        finality_proof: LedgerInfoWithSignatures,
        callback: StateComputerCommitCallBackType,
    ) -> Result<(), Error> {
        self.consensus_db
            .commit_to_storage(commit.ledger_info().clone());

        // mock sending commit notif to state sync
        let mut txns = vec![];
        for block in blocks {
            let _payload = self
                .block_cache
                .lock()
                .remove(&block.id())
                .ok_or_else(|| format_err!("Cannot find block"))?;
            let mut payload_txns = self.data_manager.get_data(block.block()).await?;
            txns.append(&mut payload_txns);
        }
        assert!(!blocks.is_empty());
        info!(
            "MockStateComputer commit put on queue {:?}",
            blocks.iter().map(|v| v.round()).collect::<Vec<_>>()
        );
        if self
            .executor_channel
            .clone()
            .send(OrderedBlocks {
                ordered_blocks: blocks
                    .iter()
                    .map(|b| (**b).clone())
                    .collect::<Vec<ExecutedBlock>>(),
                ordered_proof: finality_proof,
                callback,
            })
            .await
            .is_err()
        {
            debug!("Failed to send to buffer manager, maybe epoch ends");
        }

        Ok(())
    }

    async fn sync_to(&self, commit: LedgerInfoWithSignatures) -> Result<(), StateSyncError> {
        debug!(
            "Fake sync to block id {}",
            commit.ledger_info().consensus_block_id()
        );
        self.consensus_db
            .commit_to_storage(commit.ledger_info().clone());
        Ok(())
    }

    fn new_epoch(&self, _: &EpochState, _: Arc<PayloadManager>) {}
}

pub struct EmptyStateComputer;

#[async_trait::async_trait]
impl StateComputer for EmptyStateComputer {
    async fn compute(
        &self,
        _block: &Block,
        _parent_block_id: HashValue,
    ) -> Result<StateComputeResult, Error> {
        Ok(StateComputeResult::new_dummy())
    }

    async fn commit(
        &self,
        _blocks: &[Arc<ExecutedBlock>],
        _commit: LedgerInfoWithSignatures,
        _call_back: StateComputerCommitCallBackType,
    ) -> Result<(), Error> {
        Ok(())
    }

    async fn sync_to(&self, _commit: LedgerInfoWithSignatures) -> Result<(), StateSyncError> {
        Ok(())
    }

    fn new_epoch(&self, _: &EpochState, _: Arc<PayloadManager>) {}
}

/// Random Compute Result State Computer
/// When compute(), if parent id is random_compute_result_root_hash, it returns Err(Error::BlockNotFound(parent_block_id))
/// Otherwise, it returns a dummy StateComputeResult with root hash as random_compute_result_root_hash.
pub struct RandomComputeResultStateComputer {
    random_compute_result_root_hash: HashValue,
}

impl RandomComputeResultStateComputer {
    pub fn new() -> Self {
        Self {
            random_compute_result_root_hash: HashValue::random(),
        }
    }
    pub fn get_root_hash(&self) -> HashValue {
        self.random_compute_result_root_hash
    }
}

#[async_trait::async_trait]
impl StateComputer for RandomComputeResultStateComputer {
    async fn compute(
        &self,
        _block: &Block,
        parent_block_id: HashValue,
    ) -> Result<StateComputeResult, Error> {
        // trapdoor for Execution Error
        if parent_block_id == self.random_compute_result_root_hash {
            Err(Error::BlockNotFound(parent_block_id))
        } else {
            Ok(StateComputeResult::new_dummy_with_root_hash(
                self.random_compute_result_root_hash,
            ))
        }
    }

    async fn commit(
        &self,
        _blocks: &[Arc<ExecutedBlock>],
        _commit: LedgerInfoWithSignatures,
        _call_back: StateComputerCommitCallBackType,
    ) -> Result<(), Error> {
        Ok(())
    }

    async fn sync_to(&self, _commit: LedgerInfoWithSignatures) -> Result<(), StateSyncError> {
        Ok(())
    }

    fn new_epoch(&self, _: &EpochState, _: Arc<PayloadManager>) {}
}<|MERGE_RESOLUTION|>--- conflicted
+++ resolved
@@ -1,7 +1,6 @@
 // Copyright (c) Aptos
 // SPDX-License-Identifier: Apache-2.0
 
-use crate::data_manager::{DataManager, DummyDataManager};
 use crate::{
     error::StateSyncError,
     experimental::buffer_manager::OrderedBlocks,
@@ -27,11 +26,7 @@
     executor_channel: UnboundedSender<OrderedBlocks>,
     consensus_db: Arc<MockStorage>,
     block_cache: Mutex<HashMap<HashValue, Payload>>,
-<<<<<<< HEAD
-    data_manager: Arc<dyn DataManager>,
-=======
     payload_manager: Arc<PayloadManager>,
->>>>>>> 2334576f
 }
 
 impl MockStateComputer {
@@ -45,11 +40,7 @@
             executor_channel,
             consensus_db,
             block_cache: Mutex::new(HashMap::new()),
-<<<<<<< HEAD
-            data_manager: Arc::new(DummyDataManager::new()),
-=======
             payload_manager: Arc::from(PayloadManager::DirectMempool),
->>>>>>> 2334576f
         }
     }
 
@@ -105,20 +96,6 @@
         finality_proof: LedgerInfoWithSignatures,
         callback: StateComputerCommitCallBackType,
     ) -> Result<(), Error> {
-        self.consensus_db
-            .commit_to_storage(commit.ledger_info().clone());
-
-        // mock sending commit notif to state sync
-        let mut txns = vec![];
-        for block in blocks {
-            let _payload = self
-                .block_cache
-                .lock()
-                .remove(&block.id())
-                .ok_or_else(|| format_err!("Cannot find block"))?;
-            let mut payload_txns = self.data_manager.get_data(block.block()).await?;
-            txns.append(&mut payload_txns);
-        }
         assert!(!blocks.is_empty());
         info!(
             "MockStateComputer commit put on queue {:?}",
