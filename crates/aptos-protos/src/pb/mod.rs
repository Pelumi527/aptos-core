// Copyright (c) Aptos
// SPDX-License-Identifier: Apache-2.0

// @generated
pub mod aptos {
    pub mod datastream {
        // @@protoc_insertion_point(attribute:aptos.datastream.v1)
        pub mod v1 {
<<<<<<< HEAD
            include!("aptos.block_output.v1.rs");
            // @@protoc_insertion_point(aptos.block_output.v1)
        }
    }
    pub mod datastream {
        // @@protoc_insertion_point(attribute:aptos.datastream.v1)
        pub mod v1 {
            include!("aptos.datastream.v1.rs");
            // @@protoc_insertion_point(aptos.datastream.v1)
        }
    }
    pub mod extractor {
        // @@protoc_insertion_point(attribute:aptos.extractor.v1)
        pub mod v1 {
            include!("aptos.extractor.v1.rs");
            // @@protoc_insertion_point(aptos.extractor.v1)
        }
    }
    pub mod tokens {
        // @@protoc_insertion_point(attribute:aptos.tokens.v1)
        pub mod v1 {
            include!("aptos.tokens.v1.rs");
            // @@protoc_insertion_point(aptos.tokens.v1)
        }
    }
    pub mod util {
        // @@protoc_insertion_point(attribute:aptos.util.timestamp)
        pub mod timestamp {
            include!("aptos.util.timestamp.rs");
            // @@protoc_insertion_point(aptos.util.timestamp)
=======
            include!("aptos.datastream.v1.rs");
            // @@protoc_insertion_point(aptos.datastream.v1)
>>>>>>> ff7279d0
        }
    }
}<|MERGE_RESOLUTION|>--- conflicted
+++ resolved
@@ -6,41 +6,8 @@
     pub mod datastream {
         // @@protoc_insertion_point(attribute:aptos.datastream.v1)
         pub mod v1 {
-<<<<<<< HEAD
-            include!("aptos.block_output.v1.rs");
-            // @@protoc_insertion_point(aptos.block_output.v1)
-        }
-    }
-    pub mod datastream {
-        // @@protoc_insertion_point(attribute:aptos.datastream.v1)
-        pub mod v1 {
             include!("aptos.datastream.v1.rs");
             // @@protoc_insertion_point(aptos.datastream.v1)
         }
     }
-    pub mod extractor {
-        // @@protoc_insertion_point(attribute:aptos.extractor.v1)
-        pub mod v1 {
-            include!("aptos.extractor.v1.rs");
-            // @@protoc_insertion_point(aptos.extractor.v1)
-        }
-    }
-    pub mod tokens {
-        // @@protoc_insertion_point(attribute:aptos.tokens.v1)
-        pub mod v1 {
-            include!("aptos.tokens.v1.rs");
-            // @@protoc_insertion_point(aptos.tokens.v1)
-        }
-    }
-    pub mod util {
-        // @@protoc_insertion_point(attribute:aptos.util.timestamp)
-        pub mod timestamp {
-            include!("aptos.util.timestamp.rs");
-            // @@protoc_insertion_point(aptos.util.timestamp)
-=======
-            include!("aptos.datastream.v1.rs");
-            // @@protoc_insertion_point(aptos.datastream.v1)
->>>>>>> ff7279d0
-        }
-    }
 }