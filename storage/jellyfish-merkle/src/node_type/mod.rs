--- conflicted
+++ resolved
@@ -326,13 +326,10 @@
     }
 
     pub fn hash(&self) -> HashValue {
-<<<<<<< HEAD
-=======
         let _timer = misc_timer::OTHER_TIMERS_SECONDS
             .with_label_values(&["node_hash"])
             .start_timer();
 
->>>>>>> 94b06247
         let (existence_bitmap, leaf_bitmap) = self.generate_bitmaps();
         self.merkle_hash(
             0, /* start index */
