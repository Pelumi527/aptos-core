--- conflicted
+++ resolved
@@ -5,11 +5,7 @@
     errors::Error,
     task::{ExecutionStatus, Transaction, TransactionOutput},
 };
-<<<<<<< HEAD
 use anyhow::anyhow;
-use aptos_aggregator::delta_change_set::DeltaOp;
-=======
->>>>>>> 42790f25
 use aptos_mvhashmap::types::{Incarnation, TxnIndex, Version};
 use aptos_types::{access_path::AccessPath, executable::ModulePath, write_set::WriteOp};
 use arc_swap::ArcSwapOption;
@@ -209,13 +205,9 @@
         }
 
         self.inputs[txn_idx as usize].store(Some(Arc::new(input)));
-<<<<<<< HEAD
-        self.outputs[txn_idx as usize].store(Some(Arc::new(output)));
+        self.outputs[txn_idx as usize].store(Some(Arc::new(TxnOutput::from_output_status(output))));
 
         Ok(())
-=======
-        self.outputs[txn_idx as usize].store(Some(Arc::new(TxnOutput::from_output_status(output))));
->>>>>>> 42790f25
     }
 
     pub(crate) fn module_publishing_may_race(&self) -> bool {
@@ -226,14 +218,8 @@
         self.inputs[txn_idx as usize].load_full()
     }
 
-    pub fn write_set(&self, txn_idx: TxnIndex) -> Arc<ExecutionStatus<T, Error<E>>> {
-        self.outputs[txn_idx as usize]
-            .load_full()
-            .expect("[BlockSTM]: Execution output must be recorded after execution")
-    }
-
     pub fn success_gas(&self, txn_idx: TxnIndex) -> anyhow::Result<u64> {
-        match self.write_set(txn_idx).as_ref() {
+        match &self.outputs[txn_idx as usize].load_full().expect("[BlockSTM]: Execution output must be recorded after execution").output_status {
             ExecutionStatus::Success(output) => Ok(output.gas_used()),
             _ => anyhow::bail!("[BlockSTM] Committing transaction with status SkipRest or Abort, early halt BlockSTM.")
         }
@@ -241,7 +227,9 @@
 
     pub fn update_to_skip_rest(&self, txn_idx: TxnIndex) {
         if let ExecutionStatus::Success(output) = self.take_output(txn_idx) {
-            self.outputs[txn_idx as usize].store(Some(Arc::new(ExecutionStatus::SkipRest(output))));
+            self.outputs[txn_idx as usize].store(Some(Arc::new(TxnOutput {
+                output_status: ExecutionStatus::SkipRest(output),
+            })));
         } else {
             unreachable!();
         }
@@ -315,16 +303,8 @@
             .swap(None)
             .expect("[BlockSTM]: Output must be recorded after execution");
 
-<<<<<<< HEAD
-        if let Ok(output) = Arc::try_unwrap(owning_ptr) {
-            output
-        } else {
-            unreachable!("[BlockSTM]: Output should be uniquely owned after execution");
-        }
-=======
         Arc::try_unwrap(owning_ptr)
             .map(|output| output.output_status)
-            .expect("Output should be uniquely owned after execution")
->>>>>>> 42790f25
+            .expect("[BlockSTM]: Output should be uniquely owned after execution")
     }
 }