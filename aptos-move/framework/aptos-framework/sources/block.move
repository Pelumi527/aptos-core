/// This module defines a struct storing the metadata of the block and new block events.
module aptos_framework::block {
    use std::error;
    use std::vector;
    use aptos_std::event;
    use aptos_std::event::EventHandle;

    use aptos_framework::timestamp;
    use aptos_framework::system_addresses;
    // use aptos_framework::reconfiguration;
    // use aptos_framework::stake;

    friend aptos_framework::genesis;

    /// Should be in-sync with BlockResource rust struct in new_block.rs
    struct BlockResource has key {
        /// Height of the current block
        height: u64,
        /// Time period between epochs.
        epoch_interval: u64,
        /// Handle where events with the time of new blocks are emitted
        new_block_events: event::EventHandle<Self::NewBlockEvent>,
    }

    /// Should be in-sync with NewBlockEvent rust struct in new_block.rs
    struct NewBlockEvent has drop, store {
        epoch: u64,
        round: u64,
        height: u64,
        previous_block_votes_bitvec: vector<u8>,
        proposer: address,
        failed_proposer_indices: vector<u64>,
        /// On-chain time during the block at the given height
        time_microseconds: u64,
    }

    /// The `BlockResource` resource is in an invalid state
    const EBLOCK_METADATA: u64 = 1;
    /// An invalid signer was provided. Expected the signer to be the VM or a Validator.
    const EVM_OR_VALIDATOR: u64 = 2;
    const EINVALID_EPOCH_INTERVAL: u64 = 3;

    /// This can only be called during Genesis.
    public(friend) fun initialize(account: &signer, epoch_interval: u64) {
        system_addresses::assert_aptos_framework(account);
        assert!(epoch_interval > 0, error::invalid_argument(EINVALID_EPOCH_INTERVAL));

        move_to<BlockResource>(
            account,
            BlockResource {
                height: 0,
                epoch_interval,
                new_block_events: event::new_event_handle<Self::NewBlockEvent>(account),
            }
        );
    }

    /// Update the epoch interval.
    /// Can only be called as part of the Aptos governance proposal process established by the AptosGovernance module.
    public fun update_epoch_interval(
        aptos_framework: &signer,
        new_epoch_interval: u64,
    ) acquires BlockResource {
        system_addresses::assert_aptos_framework(aptos_framework);
        assert!(new_epoch_interval > 0, error::invalid_argument(EINVALID_EPOCH_INTERVAL));

        let block_metadata = borrow_global_mut<BlockResource>(@aptos_framework);
        block_metadata.epoch_interval = new_epoch_interval;
    }

    /// Set the metadata for the current block.
    /// The runtime always runs this before executing the transactions in a block.
    fun block_prologue(
        vm: signer,
        epoch: u64,
        round: u64,
        proposer: address,
        proposer_index_optional: vector<u64>,
        failed_proposer_indices: vector<u64>,
        previous_block_votes_bitvec: vector<u8>,
        timestamp: u64
    ) acquires BlockResource {
        timestamp::assert_operating();
        // Operational constraint: can only be invoked by the VM.
        system_addresses::assert_vm(&vm);

        // Authorization
<<<<<<< HEAD
        // assert!(
        //     proposer == @vm_reserved || stake::is_current_epoch_validator(proposer),
        // error::permission_denied(EVM_OR_VALIDATOR)
        // );
=======
        assert!(
            proposer == @vm_reserved || stake::is_current_epoch_validator(proposer),
            error::permission_denied(EVM_OR_VALIDATOR)
        );
>>>>>>> 374c8c42

        let block_metadata_ref = borrow_global_mut<BlockResource>(@aptos_framework);
        block_metadata_ref.height = event::counter(&block_metadata_ref.new_block_events);

        let new_block_event = NewBlockEvent {
            epoch,
            round,
            height: block_metadata_ref.height,
            previous_block_votes_bitvec,
            proposer,
            failed_proposer_indices,
            time_microseconds: timestamp,
        };
        emit_new_block_event(&vm, &mut block_metadata_ref.new_block_events, new_block_event);

        // Performance scores have to be updated before the epoch transition as the transaction that triggers the
        // transition is the last block in the previous epoch.
        // stake::update_performance_statistics(proposer_index_optional, failed_proposer_indices);

        // if (timestamp - reconfiguration::last_reconfiguration_time() > block_metadata_ref.epoch_interval) {
        //     reconfiguration::reconfigure();
        // };
    }

    /// Get the current block height
    public fun get_current_block_height(): u64 acquires BlockResource {
        borrow_global<BlockResource>(@aptos_framework).height
    }

    /// Emit the event and update height and global timestamp
    fun emit_new_block_event(vm: &signer, event_handle: &mut EventHandle<NewBlockEvent>, new_block_event: NewBlockEvent) {
        timestamp::update_global_time(vm, new_block_event.proposer, new_block_event.time_microseconds);
        assert!(event::counter(event_handle) == new_block_event.height, error::invalid_argument(EBLOCK_METADATA));
        event::emit_event<NewBlockEvent>(event_handle, new_block_event);
    }

    /// Emit a `NewEpochEvent` event. This function will be invoked by genesis directly to generate the very first
    /// reconfiguration event.
    fun emit_genesis_block_event(vm: signer) acquires BlockResource {
        let block_metadata_ref = borrow_global_mut<BlockResource>(@aptos_framework);
        emit_new_block_event(
            &vm,
            &mut block_metadata_ref.new_block_events,
            NewBlockEvent {
                epoch: 0,
                round: 0,
                height: 0,
                previous_block_votes_bitvec: vector::empty(),
                proposer: @vm_reserved,
                failed_proposer_indices: vector::empty(),
                time_microseconds: 0,
            }
        );
    }


    #[test(aptos_framework = @aptos_framework)]
    public entry fun test_update_epoch_interval(aptos_framework: signer) acquires BlockResource {
        initialize(&aptos_framework, 1);
        assert!(borrow_global<BlockResource>(@aptos_framework).epoch_interval == 1, 0);
        update_epoch_interval(&aptos_framework, 2);
        assert!(borrow_global<BlockResource>(@aptos_framework).epoch_interval == 2, 1);
    }

    #[test(aptos_framework = @aptos_framework, account = @0x123)]
    #[expected_failure(abort_code = 0x50002)]
    public entry fun test_update_epoch_interval_unauthorized_should_fail(
        aptos_framework: signer,
        account: signer,
    ) acquires BlockResource {
        initialize(&aptos_framework, 1);
        update_epoch_interval(&account, 2);
    }
}<|MERGE_RESOLUTION|>--- conflicted
+++ resolved
@@ -85,17 +85,10 @@
         system_addresses::assert_vm(&vm);
 
         // Authorization
-<<<<<<< HEAD
-        // assert!(
-        //     proposer == @vm_reserved || stake::is_current_epoch_validator(proposer),
-        // error::permission_denied(EVM_OR_VALIDATOR)
-        // );
-=======
         assert!(
             proposer == @vm_reserved || stake::is_current_epoch_validator(proposer),
             error::permission_denied(EVM_OR_VALIDATOR)
         );
->>>>>>> 374c8c42
 
         let block_metadata_ref = borrow_global_mut<BlockResource>(@aptos_framework);
         block_metadata_ref.height = event::counter(&block_metadata_ref.new_block_events);
